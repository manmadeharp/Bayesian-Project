--- conflicted
+++ resolved
@@ -38,23 +38,10 @@
   <component name="Git.Settings">
     <option name="RECENT_GIT_ROOT_PATH" value="$PROJECT_DIR$" />
   </component>
-<<<<<<< HEAD
-  <component name="GitHubPullRequestSearchHistory"><![CDATA[{
-  "lastFilter": {
-    "state": "OPEN",
-    "assignee": "manmadeharp"
-  }
-}]]></component>
-  <component name="GithubPullRequestsUISettings"><![CDATA[{
-  "selectedUrlAndAccountId": {
-    "url": "https://github.com/manmadeharp/Bayesian-Project.git",
-    "accountId": "1c8c34fc-2ef5-4232-99fe-7a134038b99a"
-=======
   <component name="GithubPullRequestsUISettings">{
   &quot;selectedUrlAndAccountId&quot;: {
     &quot;url&quot;: &quot;https://github.com/manmadeharp/Bayesian-Project.git&quot;,
     &quot;accountId&quot;: &quot;1c8c34fc-2ef5-4232-99fe-7a134038b99a&quot;
->>>>>>> dd0fe2f9
   }
 }</component>
   <component name="ProjectColorInfo">{
@@ -97,12 +84,8 @@
       <option name="number" value="Default" />
       <option name="presentableId" value="Default" />
       <updated>1727739565046</updated>
-<<<<<<< HEAD
-      <workItem from="1727739569429" duration="27506000" />
-=======
       <workItem from="1727739569429" duration="27461000" />
       <workItem from="1727863413881" duration="3843000" />
->>>>>>> dd0fe2f9
     </task>
     <task id="LOCAL-00001" summary="First Commit">
       <option name="closed" value="true" />
@@ -112,15 +95,7 @@
       <option name="project" value="LOCAL" />
       <updated>1727832521837</updated>
     </task>
-    <task id="LOCAL-00002" summary="First Commit">
-      <option name="closed" value="true" />
-      <created>1727832574730</created>
-      <option name="number" value="00002" />
-      <option name="presentableId" value="LOCAL-00002" />
-      <option name="project" value="LOCAL" />
-      <updated>1727832574730</updated>
-    </task>
-    <option name="localTasksCounter" value="3" />
+    <option name="localTasksCounter" value="2" />
     <servers />
   </component>
   <component name="TypeScriptGeneratedFilesManager">
